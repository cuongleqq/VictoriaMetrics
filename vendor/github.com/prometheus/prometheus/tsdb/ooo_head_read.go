// Copyright 2022 The Prometheus Authors
// Licensed under the Apache License, Version 2.0 (the "License");
// you may not use this file except in compliance with the License.
// You may obtain a copy of the License at
//
// http://www.apache.org/licenses/LICENSE-2.0
//
// Unless required by applicable law or agreed to in writing, software
// distributed under the License is distributed on an "AS IS" BASIS,
// WITHOUT WARRANTIES OR CONDITIONS OF ANY KIND, either express or implied.
// See the License for the specific language governing permissions and
// limitations under the License.

package tsdb

import (
	"context"
	"errors"
	"fmt"
	"math"
	"slices"

	"github.com/oklog/ulid"

	"github.com/prometheus/prometheus/model/labels"
	"github.com/prometheus/prometheus/storage"
	"github.com/prometheus/prometheus/tsdb/chunkenc"
	"github.com/prometheus/prometheus/tsdb/chunks"
	"github.com/prometheus/prometheus/tsdb/index"
	"github.com/prometheus/prometheus/tsdb/tombstones"
	"github.com/prometheus/prometheus/util/annotations"
)

var _ IndexReader = &HeadAndOOOIndexReader{}

type HeadAndOOOIndexReader struct {
	*headIndexReader            // A reference to the headIndexReader so we can reuse as many interface implementation as possible.
	inoMint                     int64
	lastGarbageCollectedMmapRef chunks.ChunkDiskMapperRef
}

var _ chunkenc.Iterable = &mergedOOOChunks{}

// mergedOOOChunks holds the list of iterables for overlapping chunks.
type mergedOOOChunks struct {
	chunkIterables []chunkenc.Iterable
}

func (o mergedOOOChunks) Iterator(iterator chunkenc.Iterator) chunkenc.Iterator {
	return storage.ChainSampleIteratorFromIterables(iterator, o.chunkIterables)
}

func NewHeadAndOOOIndexReader(head *Head, inoMint, mint, maxt int64, lastGarbageCollectedMmapRef chunks.ChunkDiskMapperRef) *HeadAndOOOIndexReader {
	hr := &headIndexReader{
		head: head,
		mint: mint,
		maxt: maxt,
	}
	return &HeadAndOOOIndexReader{hr, inoMint, lastGarbageCollectedMmapRef}
}

func (oh *HeadAndOOOIndexReader) Series(ref storage.SeriesRef, builder *labels.ScratchBuilder, chks *[]chunks.Meta) error {
	s := oh.head.series.getByID(chunks.HeadSeriesRef(ref))

	if s == nil {
		oh.head.metrics.seriesNotFound.Inc()
		return storage.ErrNotFound
	}
	builder.Assign(s.lset)

	if chks == nil {
		return nil
	}

	s.Lock()
	defer s.Unlock()
	*chks = (*chks)[:0]

	if s.ooo != nil {
		return getOOOSeriesChunks(s, oh.mint, oh.maxt, oh.lastGarbageCollectedMmapRef, 0, true, oh.inoMint, chks)
	}
	*chks = appendSeriesChunks(s, oh.inoMint, oh.maxt, *chks)
	return nil
}

// lastGarbageCollectedMmapRef gives the last mmap chunk that may be being garbage collected and so
// any chunk at or before this ref will not be considered. 0 disables this check.
//
// maxMmapRef tells upto what max m-map chunk that we can consider. If it is non-0, then
// the oooHeadChunk will not be considered.
func getOOOSeriesChunks(s *memSeries, mint, maxt int64, lastGarbageCollectedMmapRef, maxMmapRef chunks.ChunkDiskMapperRef, includeInOrder bool, inoMint int64, chks *[]chunks.Meta) error {
	tmpChks := make([]chunks.Meta, 0, len(s.ooo.oooMmappedChunks))

	// We define these markers to track the last chunk reference while we
	// fill the chunk meta.
	// These markers are useful to give consistent responses to repeated queries
	// even if new chunks that might be overlapping or not are added afterwards.
	// Also, lastMinT and lastMaxT are initialized to the max int as a sentinel
	// value to know they are unset.
	var lastChunkRef chunks.ChunkRef
	lastMinT, lastMaxT := int64(math.MaxInt64), int64(math.MaxInt64)

	addChunk := func(minT, maxT int64, ref chunks.ChunkRef) {
		// the first time we get called is for the last included chunk.
		// set the markers accordingly
		if lastMinT == int64(math.MaxInt64) {
			lastChunkRef = ref
			lastMinT = minT
			lastMaxT = maxT
		}

		tmpChks = append(tmpChks, chunks.Meta{
			MinTime:        minT,
			MaxTime:        maxT,
			Ref:            ref,
			OOOLastRef:     lastChunkRef,
			OOOLastMinTime: lastMinT,
			OOOLastMaxTime: lastMaxT,
		})
	}

	// Collect all chunks that overlap the query range, in order from most recent to most old,
	// so we can set the correct markers.
	if s.ooo.oooHeadChunk != nil {
		c := s.ooo.oooHeadChunk
		if c.OverlapsClosedInterval(mint, maxt) && maxMmapRef == 0 {
			ref := chunks.ChunkRef(chunks.NewHeadChunkRef(s.ref, s.oooHeadChunkID(len(s.ooo.oooMmappedChunks))))
<<<<<<< HEAD
			addChunk(c.minTime, c.maxTime, ref)
=======
			if len(c.chunk.samples) > 0 { // Empty samples happens in tests, at least.
				chks, err := s.ooo.oooHeadChunk.chunk.ToEncodedChunks(c.minTime, c.maxTime)
				if err != nil {
					handleChunkWriteError(err)
					return nil
				}
				for _, chk := range chks {
					addChunk(chk.minTime, chk.maxTime, ref, chk.chunk)
				}
			} else {
				var emptyChunk chunkenc.Chunk
				addChunk(c.minTime, c.maxTime, ref, emptyChunk)
			}
>>>>>>> 61b84e90
		}
	}
	for i := len(s.ooo.oooMmappedChunks) - 1; i >= 0; i-- {
		c := s.ooo.oooMmappedChunks[i]
		if c.OverlapsClosedInterval(mint, maxt) && (maxMmapRef == 0 || maxMmapRef.GreaterThanOrEqualTo(c.ref)) && (lastGarbageCollectedMmapRef == 0 || c.ref.GreaterThan(lastGarbageCollectedMmapRef)) {
			ref := chunks.ChunkRef(chunks.NewHeadChunkRef(s.ref, s.oooHeadChunkID(i)))
			addChunk(c.minTime, c.maxTime, ref)
		}
	}

	if includeInOrder {
		tmpChks = appendSeriesChunks(s, inoMint, maxt, tmpChks)
	}

	// There is nothing to do if we did not collect any chunk.
	if len(tmpChks) == 0 {
		return nil
	}

	// Next we want to sort all the collected chunks by min time so we can find
	// those that overlap.
	slices.SortFunc(tmpChks, lessByMinTimeAndMinRef)

	// Next we want to iterate the sorted collected chunks and return composites for chunks that overlap with others.
	// Example chunks of a series: 5:(100, 200) 6:(500, 600) 7:(150, 250) 8:(550, 650)
	// In the example 5 overlaps with 7 and 6 overlaps with 8 so we will return
	// [5,7], [6,8].
	toBeMerged := tmpChks[0]
	for _, c := range tmpChks[1:] {
<<<<<<< HEAD
		switch {
		case c.MinTime > maxTime:
			*chks = append(*chks, c)
			maxTime = c.MaxTime
		case c.MaxTime > maxTime:
			maxTime = c.MaxTime
			(*chks)[len(*chks)-1].MaxTime = c.MaxTime
=======
		if c.MinTime > toBeMerged.MaxTime {
			// This chunk doesn't overlap. Send current toBeMerged to output and start a new one.
			*chks = append(*chks, toBeMerged)
			toBeMerged = c
		} else {
			// Merge this chunk with existing toBeMerged.
			if mm, ok := toBeMerged.Chunk.(*multiMeta); ok {
				mm.metas = append(mm.metas, c)
			} else {
				toBeMerged.Chunk = &multiMeta{metas: []chunks.Meta{toBeMerged, c}}
			}
			if toBeMerged.MaxTime < c.MaxTime {
				toBeMerged.MaxTime = c.MaxTime
			}
>>>>>>> 61b84e90
		}
	}
	*chks = append(*chks, toBeMerged)

	return nil
}

// Fake Chunk object to pass a set of Metas inside Meta.Chunk.
type multiMeta struct {
	chunkenc.Chunk // We don't expect any of the methods to be called.
	metas          []chunks.Meta
}

// LabelValues needs to be overridden from the headIndexReader implementation
// so we can return labels within either in-order range or ooo range.
func (oh *HeadAndOOOIndexReader) LabelValues(ctx context.Context, name string, matchers ...*labels.Matcher) ([]string, error) {
	if oh.maxt < oh.head.MinTime() && oh.maxt < oh.head.MinOOOTime() || oh.mint > oh.head.MaxTime() && oh.mint > oh.head.MaxOOOTime() {
		return []string{}, nil
	}

	if len(matchers) == 0 {
		return oh.head.postings.LabelValues(ctx, name), nil
	}

	return labelValuesWithMatchers(ctx, oh, name, matchers...)
}

<<<<<<< HEAD
type chunkMetaAndChunkDiskMapperRef struct {
	meta     chunks.Meta
	ref      chunks.ChunkDiskMapperRef
	origMinT int64
	origMaxT int64
}

func refLessByMinTimeAndMinRef(a, b chunkMetaAndChunkDiskMapperRef) int {
	switch {
	case a.meta.MinTime < b.meta.MinTime:
		return -1
	case a.meta.MinTime > b.meta.MinTime:
		return 1
	}

	switch {
	case a.meta.Ref < b.meta.Ref:
		return -1
	case a.meta.Ref > b.meta.Ref:
		return 1
	default:
		return 0
	}
}

=======
>>>>>>> 61b84e90
func lessByMinTimeAndMinRef(a, b chunks.Meta) int {
	switch {
	case a.MinTime < b.MinTime:
		return -1
	case a.MinTime > b.MinTime:
		return 1
	}

	switch {
	case a.Ref < b.Ref:
		return -1
	case a.Ref > b.Ref:
		return 1
	default:
		return 0
	}
}

type HeadAndOOOChunkReader struct {
	head        *Head
	mint, maxt  int64
	cr          *headChunkReader // If nil, only read OOO chunks.
	maxMmapRef  chunks.ChunkDiskMapperRef
	oooIsoState *oooIsolationState
}

<<<<<<< HEAD
type OOOHeadChunkReader struct {
	head       *Head
	mint, maxt int64
	isoState   *oooIsolationState
}

func NewOOOHeadChunkReader(head *Head, mint, maxt int64, isoState *oooIsolationState) *OOOHeadChunkReader {
	return &OOOHeadChunkReader{
		head:     head,
		mint:     mint,
		maxt:     maxt,
		isoState: isoState,
	}
=======
func NewHeadAndOOOChunkReader(head *Head, mint, maxt int64, cr *headChunkReader, oooIsoState *oooIsolationState, maxMmapRef chunks.ChunkDiskMapperRef) *HeadAndOOOChunkReader {
	return &HeadAndOOOChunkReader{
		head:        head,
		mint:        mint,
		maxt:        maxt,
		cr:          cr,
		maxMmapRef:  maxMmapRef,
		oooIsoState: oooIsoState,
	}
}

func (cr *HeadAndOOOChunkReader) ChunkOrIterable(meta chunks.Meta) (chunkenc.Chunk, chunkenc.Iterable, error) {
	c, it, _, err := cr.chunkOrIterable(meta, false)
	return c, it, err
>>>>>>> 61b84e90
}

// ChunkOrIterableWithCopy implements ChunkReaderWithCopy. The special Copy
// behaviour is only implemented for the in-order head chunk.
func (cr *HeadAndOOOChunkReader) ChunkOrIterableWithCopy(meta chunks.Meta) (chunkenc.Chunk, chunkenc.Iterable, int64, error) {
	return cr.chunkOrIterable(meta, true)
}

func (cr *HeadAndOOOChunkReader) chunkOrIterable(meta chunks.Meta, copyLastChunk bool) (chunkenc.Chunk, chunkenc.Iterable, int64, error) {
	sid, cid, isOOO := unpackHeadChunkRef(meta.Ref)
	s := cr.head.series.getByID(sid)
	// This means that the series has been garbage collected.
	if s == nil {
		return nil, nil, 0, storage.ErrNotFound
	}
	var isoState *isolationState
	if cr.cr != nil {
		isoState = cr.cr.isoState
	}

	s.Lock()
	defer s.Unlock()

	if meta.Chunk == nil {
		c, maxt, err := cr.head.chunkFromSeries(s, cid, isOOO, meta.MinTime, meta.MaxTime, isoState, copyLastChunk)
		return c, nil, maxt, err
	}
<<<<<<< HEAD
	mc, err := s.oooMergedChunks(meta, cr.head.chunkDiskMapper, cr.mint, cr.maxt)
	s.Unlock()
	if err != nil {
		return nil, nil, err
=======
	mm, ok := meta.Chunk.(*multiMeta)
	if !ok { // Complete chunk was supplied.
		return meta.Chunk, nil, meta.MaxTime, nil
>>>>>>> 61b84e90
	}
	// We have a composite meta: construct a composite iterable.
	mc := &mergedOOOChunks{}
	for _, m := range mm.metas {
		switch {
		case m.Chunk != nil:
			mc.chunkIterables = append(mc.chunkIterables, m.Chunk)
		default:
			_, cid, isOOO := unpackHeadChunkRef(m.Ref)
			iterable, _, err := cr.head.chunkFromSeries(s, cid, isOOO, m.MinTime, m.MaxTime, isoState, copyLastChunk)
			if err != nil {
				return nil, nil, 0, fmt.Errorf("invalid head chunk: %w", err)
			}
			mc.chunkIterables = append(mc.chunkIterables, iterable)
		}
	}
	return nil, mc, meta.MaxTime, nil
}

func (cr *HeadAndOOOChunkReader) Close() error {
	if cr.cr != nil && cr.cr.isoState != nil {
		cr.cr.isoState.Close()
	}
	if cr.oooIsoState != nil {
		cr.oooIsoState.Close()
	}
	return nil
}

type OOOCompactionHead struct {
	head        *Head
	lastMmapRef chunks.ChunkDiskMapperRef
	lastWBLFile int
	postings    []storage.SeriesRef
	chunkRange  int64
	mint, maxt  int64 // Among all the compactable chunks.
}

// NewOOOCompactionHead does the following:
// 1. M-maps all the in-memory ooo chunks.
// 2. Compute the expected block ranges while iterating through all ooo series and store it.
// 3. Store the list of postings having ooo series.
// 4. Cuts a new WBL file for the OOO WBL.
// All the above together have a bit of CPU and memory overhead, and can have a bit of impact
// on the sample append latency. So call NewOOOCompactionHead only right before compaction.
func NewOOOCompactionHead(ctx context.Context, head *Head) (*OOOCompactionHead, error) {
	ch := &OOOCompactionHead{
		head:       head,
		chunkRange: head.chunkRange.Load(),
		mint:       math.MaxInt64,
		maxt:       math.MinInt64,
	}

	if head.wbl != nil {
		lastWBLFile, err := head.wbl.NextSegmentSync()
		if err != nil {
			return nil, err
		}
		ch.lastWBLFile = lastWBLFile
	}

	hr := headIndexReader{head: head, mint: ch.mint, maxt: ch.maxt}
	n, v := index.AllPostingsKey()
	// TODO: filter to series with OOO samples, before sorting.
	p, err := hr.Postings(ctx, n, v)
	if err != nil {
		return nil, err
	}
	p = hr.SortedPostings(p)

	var lastSeq, lastOff int
	for p.Next() {
		seriesRef := p.At()
		ms := head.series.getByID(chunks.HeadSeriesRef(seriesRef))
		if ms == nil {
			continue
		}

		// M-map the in-memory chunk and keep track of the last one.
		// Also build the block ranges -> series map.
		// TODO: consider having a lock specifically for ooo data.
		ms.Lock()

		if ms.ooo == nil {
			ms.Unlock()
			continue
		}

<<<<<<< HEAD
		mmapRef := ms.mmapCurrentOOOHeadChunk(head.chunkDiskMapper)
		if mmapRef == 0 && len(ms.ooo.oooMmappedChunks) > 0 {
=======
		var lastMmapRef chunks.ChunkDiskMapperRef
		mmapRefs := ms.mmapCurrentOOOHeadChunk(head.chunkDiskMapper, head.logger)
		if len(mmapRefs) == 0 && len(ms.ooo.oooMmappedChunks) > 0 {
>>>>>>> 61b84e90
			// Nothing was m-mapped. So take the mmapRef from the existing slice if it exists.
			mmapRef = ms.ooo.oooMmappedChunks[len(ms.ooo.oooMmappedChunks)-1].ref
		}
		seq, off := mmapRef.Unpack()
		if seq > lastSeq || (seq == lastSeq && off > lastOff) {
			ch.lastMmapRef, lastSeq, lastOff = mmapRef, seq, off
		}
		if len(ms.ooo.oooMmappedChunks) > 0 {
			ch.postings = append(ch.postings, seriesRef)
			for _, c := range ms.ooo.oooMmappedChunks {
				if c.minTime < ch.mint {
					ch.mint = c.minTime
				}
				if c.maxTime > ch.maxt {
					ch.maxt = c.maxTime
				}
			}
		}
		ms.Unlock()
	}

	return ch, nil
}

func (ch *OOOCompactionHead) Index() (IndexReader, error) {
	return NewOOOCompactionHeadIndexReader(ch), nil
}

func (ch *OOOCompactionHead) Chunks() (ChunkReader, error) {
<<<<<<< HEAD
	return NewOOOHeadChunkReader(ch.oooIR.head, ch.oooIR.mint, ch.oooIR.maxt, nil), nil
=======
	return NewHeadAndOOOChunkReader(ch.head, ch.mint, ch.maxt, nil, nil, ch.lastMmapRef), nil
>>>>>>> 61b84e90
}

func (ch *OOOCompactionHead) Tombstones() (tombstones.Reader, error) {
	return tombstones.NewMemTombstones(), nil
}

var oooCompactionHeadULID = ulid.MustParse("0000000000XX000COMPACTHEAD")

func (ch *OOOCompactionHead) Meta() BlockMeta {
	return BlockMeta{
		MinTime: ch.mint,
		MaxTime: ch.maxt,
		ULID:    oooCompactionHeadULID,
		Stats: BlockStats{
			NumSeries: uint64(len(ch.postings)),
		},
	}
}

// CloneForTimeRange clones the OOOCompactionHead such that the IndexReader and ChunkReader
// obtained from this only looks at the m-map chunks within the given time ranges while not looking
// beyond the ch.lastMmapRef.
// Only the method of BlockReader interface are valid for the cloned OOOCompactionHead.
func (ch *OOOCompactionHead) CloneForTimeRange(mint, maxt int64) *OOOCompactionHead {
	return &OOOCompactionHead{
		head:        ch.head,
		lastMmapRef: ch.lastMmapRef,
		postings:    ch.postings,
		chunkRange:  ch.chunkRange,
		mint:        mint,
		maxt:        maxt,
	}
}

func (ch *OOOCompactionHead) Size() int64                            { return 0 }
func (ch *OOOCompactionHead) MinTime() int64                         { return ch.mint }
func (ch *OOOCompactionHead) MaxTime() int64                         { return ch.maxt }
func (ch *OOOCompactionHead) ChunkRange() int64                      { return ch.chunkRange }
func (ch *OOOCompactionHead) LastMmapRef() chunks.ChunkDiskMapperRef { return ch.lastMmapRef }
func (ch *OOOCompactionHead) LastWBLFile() int                       { return ch.lastWBLFile }

type OOOCompactionHeadIndexReader struct {
	ch *OOOCompactionHead
}

func NewOOOCompactionHeadIndexReader(ch *OOOCompactionHead) IndexReader {
	return &OOOCompactionHeadIndexReader{ch: ch}
}

func (ir *OOOCompactionHeadIndexReader) Symbols() index.StringIter {
	hr := headIndexReader{head: ir.ch.head, mint: ir.ch.mint, maxt: ir.ch.maxt}
	return hr.Symbols()
}

func (ir *OOOCompactionHeadIndexReader) Postings(_ context.Context, name string, values ...string) (index.Postings, error) {
	n, v := index.AllPostingsKey()
	if name != n || len(values) != 1 || values[0] != v {
		return nil, errors.New("only AllPostingsKey is supported")
	}
	return index.NewListPostings(ir.ch.postings), nil
}

func (ir *OOOCompactionHeadIndexReader) PostingsForLabelMatching(context.Context, string, func(string) bool) index.Postings {
	return index.ErrPostings(errors.New("not supported"))
}

func (ir *OOOCompactionHeadIndexReader) SortedPostings(p index.Postings) index.Postings {
	// This will already be sorted from the Postings() call above.
	return p
}

func (ir *OOOCompactionHeadIndexReader) ShardedPostings(p index.Postings, shardIndex, shardCount uint64) index.Postings {
	hr := headIndexReader{head: ir.ch.head, mint: ir.ch.mint, maxt: ir.ch.maxt}
	return hr.ShardedPostings(p, shardIndex, shardCount)
}

func (ir *OOOCompactionHeadIndexReader) Series(ref storage.SeriesRef, builder *labels.ScratchBuilder, chks *[]chunks.Meta) error {
	s := ir.ch.head.series.getByID(chunks.HeadSeriesRef(ref))

	if s == nil {
		ir.ch.head.metrics.seriesNotFound.Inc()
		return storage.ErrNotFound
	}
	builder.Assign(s.labels())

	s.Lock()
	defer s.Unlock()
	*chks = (*chks)[:0]

	if s.ooo == nil {
		return nil
	}

	return getOOOSeriesChunks(s, ir.ch.mint, ir.ch.maxt, 0, ir.ch.lastMmapRef, false, 0, chks)
}

func (ir *OOOCompactionHeadIndexReader) SortedLabelValues(_ context.Context, name string, matchers ...*labels.Matcher) ([]string, error) {
	return nil, errors.New("not implemented")
}

func (ir *OOOCompactionHeadIndexReader) LabelValues(_ context.Context, name string, matchers ...*labels.Matcher) ([]string, error) {
	return nil, errors.New("not implemented")
}

func (ir *OOOCompactionHeadIndexReader) PostingsForMatchers(_ context.Context, concurrent bool, ms ...*labels.Matcher) (index.Postings, error) {
	return nil, errors.New("not implemented")
}

func (ir *OOOCompactionHeadIndexReader) LabelNames(context.Context, ...*labels.Matcher) ([]string, error) {
	return nil, errors.New("not implemented")
}

func (ir *OOOCompactionHeadIndexReader) LabelValueFor(context.Context, storage.SeriesRef, string) (string, error) {
	return "", errors.New("not implemented")
}

func (ir *OOOCompactionHeadIndexReader) LabelNamesFor(ctx context.Context, ids ...storage.SeriesRef) ([]string, error) {
	return nil, errors.New("not implemented")
}

func (ir *OOOCompactionHeadIndexReader) Close() error {
	return nil
}

// HeadAndOOOQuerier queries both the head and the out-of-order head.
type HeadAndOOOQuerier struct {
	mint, maxt int64
	head       *Head
	index      IndexReader
	chunkr     ChunkReader
	querier    storage.Querier // Used for LabelNames, LabelValues, but may be nil if head was truncated in the mean time, in which case we ignore it and not close it in the end.
}

func NewHeadAndOOOQuerier(inoMint, mint, maxt int64, head *Head, oooIsoState *oooIsolationState, querier storage.Querier) storage.Querier {
	cr := &headChunkReader{
		head:     head,
		mint:     mint,
		maxt:     maxt,
		isoState: head.iso.State(mint, maxt),
	}
	return &HeadAndOOOQuerier{
		mint:    mint,
		maxt:    maxt,
		head:    head,
		index:   NewHeadAndOOOIndexReader(head, inoMint, mint, maxt, oooIsoState.minRef),
		chunkr:  NewHeadAndOOOChunkReader(head, mint, maxt, cr, oooIsoState, 0),
		querier: querier,
	}
}

func (q *HeadAndOOOQuerier) LabelValues(ctx context.Context, name string, hints *storage.LabelHints, matchers ...*labels.Matcher) ([]string, annotations.Annotations, error) {
	if q.querier == nil {
		return nil, nil, nil
	}
	return q.querier.LabelValues(ctx, name, hints, matchers...)
}

func (q *HeadAndOOOQuerier) LabelNames(ctx context.Context, hints *storage.LabelHints, matchers ...*labels.Matcher) ([]string, annotations.Annotations, error) {
	if q.querier == nil {
		return nil, nil, nil
	}
	return q.querier.LabelNames(ctx, hints, matchers...)
}

func (q *HeadAndOOOQuerier) Close() error {
	q.chunkr.Close()
	if q.querier == nil {
		return nil
	}
	return q.querier.Close()
}

func (q *HeadAndOOOQuerier) Select(ctx context.Context, sortSeries bool, hints *storage.SelectHints, matchers ...*labels.Matcher) storage.SeriesSet {
	return selectSeriesSet(ctx, sortSeries, hints, matchers, q.index, q.chunkr, q.head.tombstones, q.mint, q.maxt)
}

// HeadAndOOOChunkQuerier queries both the head and the out-of-order head.
type HeadAndOOOChunkQuerier struct {
	mint, maxt int64
	head       *Head
	index      IndexReader
	chunkr     ChunkReader
	querier    storage.ChunkQuerier
}

func NewHeadAndOOOChunkQuerier(inoMint, mint, maxt int64, head *Head, oooIsoState *oooIsolationState, querier storage.ChunkQuerier) storage.ChunkQuerier {
	cr := &headChunkReader{
		head:     head,
		mint:     mint,
		maxt:     maxt,
		isoState: head.iso.State(mint, maxt),
	}
	return &HeadAndOOOChunkQuerier{
		mint:    mint,
		maxt:    maxt,
		head:    head,
		index:   NewHeadAndOOOIndexReader(head, inoMint, mint, maxt, oooIsoState.minRef),
		chunkr:  NewHeadAndOOOChunkReader(head, mint, maxt, cr, oooIsoState, 0),
		querier: querier,
	}
}

func (q *HeadAndOOOChunkQuerier) LabelValues(ctx context.Context, name string, hints *storage.LabelHints, matchers ...*labels.Matcher) ([]string, annotations.Annotations, error) {
	if q.querier == nil {
		return nil, nil, nil
	}
	return q.querier.LabelValues(ctx, name, hints, matchers...)
}

func (q *HeadAndOOOChunkQuerier) LabelNames(ctx context.Context, hints *storage.LabelHints, matchers ...*labels.Matcher) ([]string, annotations.Annotations, error) {
	if q.querier == nil {
		return nil, nil, nil
	}
	return q.querier.LabelNames(ctx, hints, matchers...)
}

func (q *HeadAndOOOChunkQuerier) Close() error {
	q.chunkr.Close()
	if q.querier == nil {
		return nil
	}
	return q.querier.Close()
}

func (q *HeadAndOOOChunkQuerier) Select(ctx context.Context, sortSeries bool, hints *storage.SelectHints, matchers ...*labels.Matcher) storage.ChunkSeriesSet {
	return selectChunkSeriesSet(ctx, sortSeries, hints, matchers, rangeHeadULID, q.index, q.chunkr, q.head.tombstones, q.mint, q.maxt)
}<|MERGE_RESOLUTION|>--- conflicted
+++ resolved
@@ -66,7 +66,7 @@
 		oh.head.metrics.seriesNotFound.Inc()
 		return storage.ErrNotFound
 	}
-	builder.Assign(s.lset)
+	builder.Assign(s.labels())
 
 	if chks == nil {
 		return nil
@@ -91,43 +91,20 @@
 func getOOOSeriesChunks(s *memSeries, mint, maxt int64, lastGarbageCollectedMmapRef, maxMmapRef chunks.ChunkDiskMapperRef, includeInOrder bool, inoMint int64, chks *[]chunks.Meta) error {
 	tmpChks := make([]chunks.Meta, 0, len(s.ooo.oooMmappedChunks))
 
-	// We define these markers to track the last chunk reference while we
-	// fill the chunk meta.
-	// These markers are useful to give consistent responses to repeated queries
-	// even if new chunks that might be overlapping or not are added afterwards.
-	// Also, lastMinT and lastMaxT are initialized to the max int as a sentinel
-	// value to know they are unset.
-	var lastChunkRef chunks.ChunkRef
-	lastMinT, lastMaxT := int64(math.MaxInt64), int64(math.MaxInt64)
-
-	addChunk := func(minT, maxT int64, ref chunks.ChunkRef) {
-		// the first time we get called is for the last included chunk.
-		// set the markers accordingly
-		if lastMinT == int64(math.MaxInt64) {
-			lastChunkRef = ref
-			lastMinT = minT
-			lastMaxT = maxT
-		}
-
+	addChunk := func(minT, maxT int64, ref chunks.ChunkRef, chunk chunkenc.Chunk) {
 		tmpChks = append(tmpChks, chunks.Meta{
-			MinTime:        minT,
-			MaxTime:        maxT,
-			Ref:            ref,
-			OOOLastRef:     lastChunkRef,
-			OOOLastMinTime: lastMinT,
-			OOOLastMaxTime: lastMaxT,
+			MinTime: minT,
+			MaxTime: maxT,
+			Ref:     ref,
+			Chunk:   chunk,
 		})
 	}
 
-	// Collect all chunks that overlap the query range, in order from most recent to most old,
-	// so we can set the correct markers.
+	// Collect all chunks that overlap the query range.
 	if s.ooo.oooHeadChunk != nil {
 		c := s.ooo.oooHeadChunk
 		if c.OverlapsClosedInterval(mint, maxt) && maxMmapRef == 0 {
 			ref := chunks.ChunkRef(chunks.NewHeadChunkRef(s.ref, s.oooHeadChunkID(len(s.ooo.oooMmappedChunks))))
-<<<<<<< HEAD
-			addChunk(c.minTime, c.maxTime, ref)
-=======
 			if len(c.chunk.samples) > 0 { // Empty samples happens in tests, at least.
 				chks, err := s.ooo.oooHeadChunk.chunk.ToEncodedChunks(c.minTime, c.maxTime)
 				if err != nil {
@@ -141,14 +118,13 @@
 				var emptyChunk chunkenc.Chunk
 				addChunk(c.minTime, c.maxTime, ref, emptyChunk)
 			}
->>>>>>> 61b84e90
 		}
 	}
 	for i := len(s.ooo.oooMmappedChunks) - 1; i >= 0; i-- {
 		c := s.ooo.oooMmappedChunks[i]
 		if c.OverlapsClosedInterval(mint, maxt) && (maxMmapRef == 0 || maxMmapRef.GreaterThanOrEqualTo(c.ref)) && (lastGarbageCollectedMmapRef == 0 || c.ref.GreaterThan(lastGarbageCollectedMmapRef)) {
 			ref := chunks.ChunkRef(chunks.NewHeadChunkRef(s.ref, s.oooHeadChunkID(i)))
-			addChunk(c.minTime, c.maxTime, ref)
+			addChunk(c.minTime, c.maxTime, ref, nil)
 		}
 	}
 
@@ -171,15 +147,6 @@
 	// [5,7], [6,8].
 	toBeMerged := tmpChks[0]
 	for _, c := range tmpChks[1:] {
-<<<<<<< HEAD
-		switch {
-		case c.MinTime > maxTime:
-			*chks = append(*chks, c)
-			maxTime = c.MaxTime
-		case c.MaxTime > maxTime:
-			maxTime = c.MaxTime
-			(*chks)[len(*chks)-1].MaxTime = c.MaxTime
-=======
 		if c.MinTime > toBeMerged.MaxTime {
 			// This chunk doesn't overlap. Send current toBeMerged to output and start a new one.
 			*chks = append(*chks, toBeMerged)
@@ -194,7 +161,6 @@
 			if toBeMerged.MaxTime < c.MaxTime {
 				toBeMerged.MaxTime = c.MaxTime
 			}
->>>>>>> 61b84e90
 		}
 	}
 	*chks = append(*chks, toBeMerged)
@@ -222,34 +188,6 @@
 	return labelValuesWithMatchers(ctx, oh, name, matchers...)
 }
 
-<<<<<<< HEAD
-type chunkMetaAndChunkDiskMapperRef struct {
-	meta     chunks.Meta
-	ref      chunks.ChunkDiskMapperRef
-	origMinT int64
-	origMaxT int64
-}
-
-func refLessByMinTimeAndMinRef(a, b chunkMetaAndChunkDiskMapperRef) int {
-	switch {
-	case a.meta.MinTime < b.meta.MinTime:
-		return -1
-	case a.meta.MinTime > b.meta.MinTime:
-		return 1
-	}
-
-	switch {
-	case a.meta.Ref < b.meta.Ref:
-		return -1
-	case a.meta.Ref > b.meta.Ref:
-		return 1
-	default:
-		return 0
-	}
-}
-
-=======
->>>>>>> 61b84e90
 func lessByMinTimeAndMinRef(a, b chunks.Meta) int {
 	switch {
 	case a.MinTime < b.MinTime:
@@ -276,21 +214,6 @@
 	oooIsoState *oooIsolationState
 }
 
-<<<<<<< HEAD
-type OOOHeadChunkReader struct {
-	head       *Head
-	mint, maxt int64
-	isoState   *oooIsolationState
-}
-
-func NewOOOHeadChunkReader(head *Head, mint, maxt int64, isoState *oooIsolationState) *OOOHeadChunkReader {
-	return &OOOHeadChunkReader{
-		head:     head,
-		mint:     mint,
-		maxt:     maxt,
-		isoState: isoState,
-	}
-=======
 func NewHeadAndOOOChunkReader(head *Head, mint, maxt int64, cr *headChunkReader, oooIsoState *oooIsolationState, maxMmapRef chunks.ChunkDiskMapperRef) *HeadAndOOOChunkReader {
 	return &HeadAndOOOChunkReader{
 		head:        head,
@@ -305,7 +228,6 @@
 func (cr *HeadAndOOOChunkReader) ChunkOrIterable(meta chunks.Meta) (chunkenc.Chunk, chunkenc.Iterable, error) {
 	c, it, _, err := cr.chunkOrIterable(meta, false)
 	return c, it, err
->>>>>>> 61b84e90
 }
 
 // ChunkOrIterableWithCopy implements ChunkReaderWithCopy. The special Copy
@@ -333,16 +255,9 @@
 		c, maxt, err := cr.head.chunkFromSeries(s, cid, isOOO, meta.MinTime, meta.MaxTime, isoState, copyLastChunk)
 		return c, nil, maxt, err
 	}
-<<<<<<< HEAD
-	mc, err := s.oooMergedChunks(meta, cr.head.chunkDiskMapper, cr.mint, cr.maxt)
-	s.Unlock()
-	if err != nil {
-		return nil, nil, err
-=======
 	mm, ok := meta.Chunk.(*multiMeta)
 	if !ok { // Complete chunk was supplied.
 		return meta.Chunk, nil, meta.MaxTime, nil
->>>>>>> 61b84e90
 	}
 	// We have a composite meta: construct a composite iterable.
 	mc := &mergedOOOChunks{}
@@ -431,20 +346,20 @@
 			continue
 		}
 
-<<<<<<< HEAD
-		mmapRef := ms.mmapCurrentOOOHeadChunk(head.chunkDiskMapper)
-		if mmapRef == 0 && len(ms.ooo.oooMmappedChunks) > 0 {
-=======
 		var lastMmapRef chunks.ChunkDiskMapperRef
 		mmapRefs := ms.mmapCurrentOOOHeadChunk(head.chunkDiskMapper, head.logger)
 		if len(mmapRefs) == 0 && len(ms.ooo.oooMmappedChunks) > 0 {
->>>>>>> 61b84e90
 			// Nothing was m-mapped. So take the mmapRef from the existing slice if it exists.
-			mmapRef = ms.ooo.oooMmappedChunks[len(ms.ooo.oooMmappedChunks)-1].ref
-		}
-		seq, off := mmapRef.Unpack()
+			mmapRefs = []chunks.ChunkDiskMapperRef{ms.ooo.oooMmappedChunks[len(ms.ooo.oooMmappedChunks)-1].ref}
+		}
+		if len(mmapRefs) == 0 {
+			lastMmapRef = 0
+		} else {
+			lastMmapRef = mmapRefs[len(mmapRefs)-1]
+		}
+		seq, off := lastMmapRef.Unpack()
 		if seq > lastSeq || (seq == lastSeq && off > lastOff) {
-			ch.lastMmapRef, lastSeq, lastOff = mmapRef, seq, off
+			ch.lastMmapRef, lastSeq, lastOff = lastMmapRef, seq, off
 		}
 		if len(ms.ooo.oooMmappedChunks) > 0 {
 			ch.postings = append(ch.postings, seriesRef)
@@ -468,11 +383,7 @@
 }
 
 func (ch *OOOCompactionHead) Chunks() (ChunkReader, error) {
-<<<<<<< HEAD
-	return NewOOOHeadChunkReader(ch.oooIR.head, ch.oooIR.mint, ch.oooIR.maxt, nil), nil
-=======
 	return NewHeadAndOOOChunkReader(ch.head, ch.mint, ch.maxt, nil, nil, ch.lastMmapRef), nil
->>>>>>> 61b84e90
 }
 
 func (ch *OOOCompactionHead) Tombstones() (tombstones.Reader, error) {
@@ -589,7 +500,7 @@
 	return "", errors.New("not implemented")
 }
 
-func (ir *OOOCompactionHeadIndexReader) LabelNamesFor(ctx context.Context, ids ...storage.SeriesRef) ([]string, error) {
+func (ir *OOOCompactionHeadIndexReader) LabelNamesFor(ctx context.Context, postings index.Postings) ([]string, error) {
 	return nil, errors.New("not implemented")
 }
 
