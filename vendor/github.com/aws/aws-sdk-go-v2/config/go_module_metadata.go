// Code generated by internal/repotools/cmd/updatemodulemeta DO NOT EDIT.

package config

// goModuleVersion is the tagged release for this module
<<<<<<< HEAD
const goModuleVersion = "1.24.0"
=======
const goModuleVersion = "1.25.0"
>>>>>>> 0ea35215
<|MERGE_RESOLUTION|>--- conflicted
+++ resolved
@@ -3,8 +3,4 @@
 package config
 
 // goModuleVersion is the tagged release for this module
-<<<<<<< HEAD
-const goModuleVersion = "1.24.0"
-=======
-const goModuleVersion = "1.25.0"
->>>>>>> 0ea35215
+const goModuleVersion = "1.25.0"