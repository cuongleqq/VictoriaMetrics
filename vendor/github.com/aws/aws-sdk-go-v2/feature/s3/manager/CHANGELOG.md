--- conflicted
+++ resolved
@@ -1,10 +1,7 @@
-<<<<<<< HEAD
-=======
 # v1.13.7 (2023-11-14)
 
 * **Dependency Update**: Updated to the latest SDK module versions
 
->>>>>>> 0ea35215
 # v1.13.6 (2023-11-13)
 
 * **Dependency Update**: Updated to the latest SDK module versions
